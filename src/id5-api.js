/** @module id5-api */

import { getGlobal } from './id5-apiGlobal';
import { config } from './config';
import * as utils from './utils';
import * as consent from './consentManagement';
import { getRefererInfo } from './refererDetection';
import * as abTesting from './abTesting';

const ID5_STORAGE_CONFIG = {
  name: 'id5id',
  expiresDays: 90
};
const LAST_STORAGE_CONFIG = {
  name: 'id5id_last',
  expiresDays: 90
};
const CONSENT_DATA_STORAGE_CONFIG = {
  name: 'id5id_cached_consent_data',
  expiresDays: 30
};
const PD_STORAGE_CONFIG = {
  name: 'id5id_cached_pd',
  expiresDays: 30
};
const FS_STORAGE_CONFIG = {
  name: 'id5id_fs',
  expiresDays: 7
};

// order the legacy cookie names in reverse priority order so the last
// cookie in the array is the most preferred to use
export const LEGACY_COOKIE_NAMES = [ 'id5.1st', 'id5id.1st' ];

export const ID5 = getGlobal();

ID5.loaded = true;
ID5.initialized = false;
ID5.callbackFired = false;

/**
 * This function will initialize ID5, wait for consent then try to fetch or refresh ID5 user id if required
 * @param {Id5Config} options
 * @alias module:ID5.init
 */
// TODO: Use Async init by pushing setting in a queue
ID5.init = function (options) {
  if (typeof ID5.version === 'undefined') {
    throw new Error('ID5.version variable is missing! Make sure you build from source with "gulp build" from this project. Contact support@id5.io for help.');
  }

  try {
    utils.logInfo('Invoking ID5.init', arguments);
    ID5.initialized = true;
    ID5.getConfig = config.getConfig;
    ID5.getProvidedConfig = config.getProvidedConfig;
    ID5.setConfig = config.setConfig;
    ID5.exposeId = abTesting.exposeId;

    this.getId(options, false);
  } catch (e) {
    utils.logError('Exception caught from ID5.init', e);
  }
};

ID5.refreshId = function (forceFetch = false, options = {}) {
  if (ID5.initialized !== true) {
    throw new Error('ID5.refreshID() cannot be called before ID5.init()!');
  }

  try {
    utils.logInfo('Invoking ID5.refreshId', arguments);

    if (!utils.isBoolean(forceFetch)) {
      throw new Error('Invalid signature for ID5.refreshID: first parameter must be a boolean');
    }
    // consent may have changed, so we need to check it again
    consent.resetConsentData();

    this.getId(options, forceFetch);
  } catch (e) {
    utils.logError('Exception caught from ID5.refreshId', e);
  }
};

ID5.getId = function(options, forceFetch = false) {
  ID5.config = config.setConfig(options);
  ID5.callbackFired = false;
  abTesting.init();

  const referer = getRefererInfo();
  utils.logInfo(`ID5 detected referer is ${referer.referer}`);

  if (!this.config.partnerId || typeof this.config.partnerId !== 'number') {
    throw new Error('partnerId is required and must be a number');
  }

  const storedResponse = JSON.parse(utils.getFromLocalStorage(ID5_STORAGE_CONFIG) || getFromLegacyCookie());
  const storedDateTime = (new Date(+utils.getFromLocalStorage(LAST_STORAGE_CONFIG))).getTime();
  const refreshInSecondsHasElapsed = storedDateTime <= 0 || ((Date.now() - storedDateTime) > (this.config.refreshInSeconds * 1000));
  let nb = getNbFromCache(this.config.partnerId);
  let idSetFromStoredResponse = false;

  // always save the current pd to track if it changes
  const pd = this.config.pd || '';
  const storedPd = getStoredPd();
  // TODO move inside isLocalStorageAllowed() check
  this.setStoredPd(pd);
  const pdHasChanged = !storedPdMatchesPd(storedPd, pd);

  // Callback watchdogs
  if (utils.isFn(this.config.callback) && this.config.callbackTimeoutInMs >= 0) {
    setTimeout(() => this.fireCallBack(), this.config.callbackTimeoutInMs);
  }

  // TEMPORARY until all clients have upgraded past v1.0.0
  // remove cookies that were previously set
  removeLegacyCookies(this.config.partnerId);

  if (storedResponse && !pdHasChanged) {
    if (storedResponse.universal_uid && abTesting.exposeId()) {
      ID5.userId = storedResponse.universal_uid;
      ID5.linkType = storedResponse.link_type || 0;
    } else if (storedResponse.universal_uid) {
      // we're in A/B testing and this is the control group, so do
      // not set a userId or linkType
      ID5.userId = ID5.linkType = 0;
    }

    // TODO move inside isLocalStorageAllowed() check
    nb = incrementNb(this.config.partnerId, nb);
    idSetFromStoredResponse = true;
    if (ID5.userId) {
      ID5.fromCache = true;
      this.fireCallBack();
    }
    utils.logInfo('ID5 User ID available from cache:', { storedResponse, storedDateTime, refreshNeeded: refreshInSecondsHasElapsed });
  } else if (storedResponse && pdHasChanged) {
    utils.logInfo('PD value has changed, so ignoring User ID from cache');
  } else {
    utils.logInfo('No ID5 User ID available from cache');
  }

  consent.requestConsent((consentData) => {
    // TODO move inside isLocalStorageAllowed()
    // always save the current consent data to track if it changes
    const storedConsentData = getStoredConsentData();
    this.setStoredConsentData(consentData);

    if (consent.isLocalStorageAllowed()) {
      utils.logInfo('Consent to access local storage and cookies is given');

      // make a call to fetch a new ID5 ID if:
      // - there is no valid universal_uid or no signature in cache
      // - the last refresh was longer than refreshInSeconds ago
      // - consent has changed since the last ID was fetched
      // - pd has changed since the last ID was fetched
      if (
        !storedResponse || !storedResponse.universal_uid || !storedResponse.signature ||
        refreshInSecondsHasElapsed ||
        !storedConsentDataMatchesConsentData(storedConsentData, consentData) ||
        pdHasChanged ||
        forceFetch
      ) {
        const url = `https://id5-sync.com/g/v2/${this.config.partnerId}.json`;
        const gdprApplies = (consentData && consentData.gdprApplies) ? 1 : 0;
        const gdprConsentString = (consentData && consentData.gdprApplies) ? consentData.consentString : '';
        const signature = (storedResponse && storedResponse.signature) ? storedResponse.signature : '';
        const data = {
          'partner': this.config.partnerId,
          'v': ID5.version,
          'o': 'api',
          'gdpr': gdprApplies,
          'gdpr_consent': gdprConsentString,
          'rf': referer.referer,
          'u': referer.stack[0] || window.location.href,
          'top': referer.reachedTop ? 1 : 0,
          's': signature,
          'pd': pd,
          'nbPage': nb,
          'id5cdn': (document.currentScript && document.currentScript.src && document.currentScript.src.indexOf('https://cdn.id5-sync.com') === 0)
        };
        if (this.config.tpids && utils.isArray(this.config.tpids) && this.config.tpids.length > 0) {
          data.tpids = this.config.tpids;
        }

        utils.logInfo('Fetching ID5 user ID from:', url, data);
        if (forceFetch) {
          utils.logInfo('...with Force Fetch');
        }
        utils.ajax(url, {
          success: response => {
            let responseObj;
            if (response) {
              try {
                responseObj = JSON.parse(response);
                utils.logInfo('Response from ID5 received:', responseObj);
                if (responseObj.universal_uid) {
<<<<<<< HEAD
                  if (abTesting.exposeId()) {
                    ID5.userId = responseObj.universal_uid;
                    ID5.linkType = responseObj.link_type || 0
                  } else {
                    // we're in A/B testing and this is the control group, so do
                    // not set a userId or linkType
                    ID5.userId = ID5.linkType = 0;
                  }

=======
                  ID5.userId = responseObj.universal_uid;
                  ID5.linkType = responseObj.link_type;
                  ID5.fromCache = false;
>>>>>>> 05bb3a48
                  utils.setInLocalStorage(ID5_STORAGE_CONFIG, response);
                  utils.setInLocalStorage(LAST_STORAGE_CONFIG, Date.now());
                  utils.setInLocalStorage(nbCacheConfig(this.config.partnerId), (idSetFromStoredResponse ? 0 : 1));
                  if (responseObj.cascade_needed === true) {
                    const isSync = this.config.partnerUserId && this.config.partnerUserId.length > 0;
                    const syncUrl = `https://id5-sync.com/${isSync ? 's' : 'i'}/${this.config.partnerId}/8.gif?id5id=${ID5.userId}&fs=${forceSync()}&o=api&${isSync ? 'puid=' + this.config.partnerUserId + '&' : ''}gdpr_consent=${gdprConsentString}&gdpr=${gdprApplies}`;
                    utils.logInfo('Opportunities to cascade available:', syncUrl);
                    utils.deferPixelFire(syncUrl, undefined, handleDeferPixelFireCallback);
                  }
                  this.fireCallBack();
                } else {
                  utils.logError('Invalid response from ID5 servers:', response);
                }
              } catch (error) {
                utils.logError(error);
              }
            } else {
              utils.logError('Empty response from ID5 servers:', response);
            }
          },
          error: error => {
            utils.logError(error);
          }
        }, JSON.stringify(data), { method: 'POST', withCredentials: true });
      }
    } else {
      utils.logInfo('No legal basis to use ID5', consentData);
    }
  });
}

ID5.fireCallBack = function () {
  if (!this.callbackFired && utils.isFn(this.config.callback)) {
    this.callbackFired = true;
    utils.logInfo('Scheduling callback');
    setTimeout(() => this.config.callback(ID5), 0);
  }
}

function nbCacheConfig(partnerId) {
  return {
    name: `${ID5_STORAGE_CONFIG.name}_${partnerId}_nb`,
    expiresDays: ID5_STORAGE_CONFIG.expiresDays
  }
}
function getNbFromCache(partnerId) {
  const cachedNb = utils.getFromLocalStorage(nbCacheConfig(partnerId));
  return (cachedNb) ? parseInt(cachedNb) : 0;
}
function incrementNb(partnerId, nb) {
  nb++;
  utils.setInLocalStorage(nbCacheConfig(partnerId), nb);
  return nb;
}

/**
 * makes an object that can be stored with only the keys we need to check.
 * excluding the vendorConsents object since the consentString is enough to know
 * if consent has changed without needing to have all the details in an object
 * @param consentData
 * @returns string
 */
function makeStoredConsentDataHash(consentData) {
  const storedConsentData = {
    consentString: '',
    gdprApplies: false,
    apiVersion: 0
  };

  if (consentData) {
    storedConsentData.consentString = consentData.consentString;
    storedConsentData.gdprApplies = consentData.gdprApplies;
    storedConsentData.apiVersion = consentData.apiVersion;
  }

  return utils.cyrb53Hash(JSON.stringify(storedConsentData));
}

/**
 * creates a hash of pd for storage
 * @param pd
 * @returns string
 */
function makeStoredPdHash(pd) {
  return utils.cyrb53Hash(typeof pd === 'string' ? pd : '');
}

/**
 * puts the current data into local storage
 * @param cacheConfig
 * @param data
 */
function setStored(cacheConfig, data) {
  try {
    utils.setInLocalStorage(cacheConfig, data);
  } catch (error) {
    utils.logError(error);
  }
};
ID5.setStoredConsentData = function (consentData) {
  setStored(CONSENT_DATA_STORAGE_CONFIG, makeStoredConsentDataHash(consentData));
}
ID5.setStoredPd = function (pd) {
  setStored(PD_STORAGE_CONFIG, makeStoredPdHash(pd));
}

/**
 * test if the data stored locally matches the current data.
 * if there is nothing in storage, return true and we'll do an actual comparison next time.
 * this way, we don't force a refresh for every user when this code rolls out
 * @param storedData
 * @param currentData
 * @returns {boolean}
 */
function storedDataMatchesCurrentData(storedData, currentData) {
  return (
    typeof storedData === 'undefined' ||
    storedData === null ||
    storedData === currentData
  );
}
function storedConsentDataMatchesConsentData(storedConsentData, consentData) {
  return storedDataMatchesCurrentData(storedConsentData, makeStoredConsentDataHash(consentData));
}
function storedPdMatchesPd(storedPd, pd) {
  return storedDataMatchesCurrentData(storedPd, makeStoredPdHash(pd));
}

/**
 * get stored data from local storage, if any
 * @returns {string}
 */
function getStored(cacheConfig) {
  try {
    return utils.getFromLocalStorage(cacheConfig);
  } catch (e) {
    utils.logError(e);
  }
}
function getStoredConsentData() {
  return getStored(CONSENT_DATA_STORAGE_CONFIG);
}
function getStoredPd() {
  return getStored(PD_STORAGE_CONFIG);
}

function handleDeferPixelFireCallback() {
  setStored(FS_STORAGE_CONFIG, 0);
}
function forceSync() {
  const cachedFs = getStored(FS_STORAGE_CONFIG);
  return (cachedFs) ? parseInt(cachedFs) : 1;
}

function getFromLegacyCookie() {
  let legacyStoredValue;
  LEGACY_COOKIE_NAMES.forEach(function(cookie) {
    if (utils.getCookie(cookie)) {
      legacyStoredValue = utils.getCookie(cookie);
    }
  });
  return legacyStoredValue || null;
}

function removeLegacyCookies(partnerId) {
  const expired = (new Date(Date.now() - 1000)).toUTCString();
  LEGACY_COOKIE_NAMES.forEach(function(cookie) {
    utils.setCookie(`${cookie}`, '', expired);
    utils.setCookie(`${cookie}_nb`, '', expired);
    utils.setCookie(`${cookie}_${partnerId}_nb`, '', expired);
    utils.setCookie(`${cookie}_last`, '', expired);
    utils.setCookie(`${cookie}.cached_pd`, '', expired);
    utils.setCookie(`${cookie}.cached_consent_data`, '', expired);
  });
}

export default ID5;<|MERGE_RESOLUTION|>--- conflicted
+++ resolved
@@ -196,7 +196,6 @@
                 responseObj = JSON.parse(response);
                 utils.logInfo('Response from ID5 received:', responseObj);
                 if (responseObj.universal_uid) {
-<<<<<<< HEAD
                   if (abTesting.exposeId()) {
                     ID5.userId = responseObj.universal_uid;
                     ID5.linkType = responseObj.link_type || 0
@@ -205,12 +204,7 @@
                     // not set a userId or linkType
                     ID5.userId = ID5.linkType = 0;
                   }
-
-=======
-                  ID5.userId = responseObj.universal_uid;
-                  ID5.linkType = responseObj.link_type;
                   ID5.fromCache = false;
->>>>>>> 05bb3a48
                   utils.setInLocalStorage(ID5_STORAGE_CONFIG, response);
                   utils.setInLocalStorage(LAST_STORAGE_CONFIG, Date.now());
                   utils.setInLocalStorage(nbCacheConfig(this.config.partnerId), (idSetFromStoredResponse ? 0 : 1));
