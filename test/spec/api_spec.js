import { config } from 'src/config';
import * as utils from 'src/utils';
import { resetConsentData } from 'src/consentManagement';
import { LEGACY_COOKIE_NAMES } from 'src/id5-api.js';
import * as abTesting from 'src/abTesting';

require('src/id5-api.js');

// need to manually set version since the test process doesn't set it like gulp build does
ID5.version = 'TESTING';

let expect = require('chai').expect;

describe('ID5 JS API', function () {
  const TEST_ID5_PARTNER_ID = 99;
  const ID5_FETCH_ENDPOINT = `https://id5-sync.com/g/v2/${TEST_ID5_PARTNER_ID}.json`;
  const ID5_CALL_ENDPOINT = `https://id5-sync.com/i/${TEST_ID5_PARTNER_ID}/8.gif`;
  const ID5_SYNC_ENDPOINT = `https://id5-sync.com/s/${TEST_ID5_PARTNER_ID}/8.gif`;
  const TEST_ID5ID_STORAGE_CONFIG = {
    name: 'id5id',
    expiresDays: 90
  };
  const TEST_ID5ID_STORAGE_CONFIG_EXPIRED = {
    name: 'id5id',
    expiresDays: -5
  };
  const TEST_LAST_STORAGE_CONFIG = {
    name: 'id5id_last',
    expiresDays: 90
  };
  const TEST_CONSENT_DATA_STORAGE_CONFIG = {
    name: 'id5id_cached_consent_data',
    expiresDays: 30
  };
  const TEST_PD_STORAGE_CONFIG = {
    name: 'id5id_cached_pd',
    expiresDays: 30
  };
  const TEST_NB_STORAGE_CONFIG = {
    name: `id5id_${TEST_ID5_PARTNER_ID}_nb`,
    expiresDays: 90
  };
  const TEST_FS_STORAGE_CONFIG = {
    name: 'id5id_fs',
    expiresDays: 7
  };

  const TEST_CONTROL_GROUP_VALUE = 0;
  const TEST_STORED_ID5ID = 'teststoredid5id';
  const TEST_STORED_LINK_TYPE = 1;
  const TEST_STORED_SIGNATURE = 'abcdef';
  const TEST_STORED_LINK_TYPE = 0;
  const STORED_JSON = JSON.stringify({
    'universal_uid': TEST_STORED_ID5ID,
    'cascade_needed': false,
    'signature': TEST_STORED_SIGNATURE,
    'link_type': TEST_STORED_LINK_TYPE
  });
  const TEST_RESPONSE_ID5ID = 'testresponseid5id';
  const TEST_RESPONSE_SIGNATURE = 'uvwxyz';
<<<<<<< HEAD
  const TEST_RESPONSE_LINK_TYPE = 2;
=======
  const TEST_RESPONSE_LINK_TYPE = 1;
>>>>>>> 05bb3a48
  const JSON_RESPONSE = JSON.stringify({
    'universal_uid': TEST_RESPONSE_ID5ID,
    'cascade_needed': false,
    'signature': TEST_RESPONSE_SIGNATURE,
    'link_type': TEST_RESPONSE_LINK_TYPE
  });
  const JSON_RESPONSE_CASCADE = JSON.stringify({
    'universal_uid': TEST_RESPONSE_ID5ID,
    'cascade_needed': true,
    'signature': TEST_RESPONSE_SIGNATURE,
    'link_type': TEST_RESPONSE_LINK_TYPE
  });

  describe('Core API Availability', function () {
    afterEach(function () {
      config.resetConfig();
    });

    it('should have a global variable ID5', function () {
      expect(ID5).to.be.a('object');
    });
    it('should have function ID5.init', function () {
      expect(ID5.init).to.be.a('function');
    });
    it('should be loaded', function () {
      expect(ID5.loaded).to.be.a('boolean');
      expect(ID5.loaded).to.be.true;
      expect(ID5.initialized).to.be.a('boolean');
      expect(ID5.initialized).to.be.false;
      expect(ID5.callbackFired).to.be.a('boolean');
      expect(ID5.callbackFired).to.be.false;
    });
    it('should be initialized', function () {
      let ajaxStub;
      ajaxStub = sinon.stub(utils, 'ajax').callsFake(function(url, callbacks, data, options) {
        callbacks.success(JSON_RESPONSE);
      });

      ID5.init({ partnerId: TEST_ID5_PARTNER_ID, allowID5WithoutConsentApi: true });
      expect(ID5.initialized).to.be.true;

      ajaxStub.restore();
    });
  });

  describe('Configuration and Parameters', function () {
    let ajaxStub;

    before(function () {
      ID5.userId = undefined;
      ID5.linkType = undefined;
    });
    beforeEach(function () {
      ajaxStub = sinon.stub(utils, 'ajax').callsFake(function(url, callbacks, data, options) {
        callbacks.success(JSON_RESPONSE);
      });
    });
    afterEach(function () {
      config.resetConfig();
      ajaxStub.restore();
      ID5.userId = undefined;
      ID5.linkType = undefined;
    });

    describe('Set and Get Config', function () {
      it('should have user-defined config and final config available', function () {
        ID5.init({ partnerId: TEST_ID5_PARTNER_ID, allowID5WithoutConsentApi: true, refreshInSeconds: 10 });

        expect(ID5.getProvidedConfig().partnerId).to.be.equal(TEST_ID5_PARTNER_ID);
        expect(ID5.config.partnerId).to.be.equal(TEST_ID5_PARTNER_ID);
        expect(ID5.getConfig().partnerId).to.be.equal(TEST_ID5_PARTNER_ID);

        expect(ID5.getProvidedConfig().pd).to.be.undefined;
        expect(ID5.config.pd).to.be.equal('');
        expect(ID5.getConfig().pd).to.be.equal('');

        expect(ID5.getProvidedConfig().refreshInSeconds).to.be.equal(10);
        expect(ID5.config.refreshInSeconds).to.be.equal(10);
        expect(ID5.getConfig().refreshInSeconds).to.be.equal(10);
      });

      it('should update providedConfig and config with ID5.setConfig()', function () {
        ID5.init({ partnerId: TEST_ID5_PARTNER_ID, allowID5WithoutConsentApi: true });
        expect(ID5.getConfig().pd).to.be.equal('');

        ID5.setConfig({ pd: 'newpd' });

        expect(ID5.config.pd).to.be.equal('newpd');
        expect(ID5.getConfig().pd).to.be.equal('newpd');
        expect(ID5.getProvidedConfig().pd).to.be.equal('newpd');
      });
    });

    describe('Required Parameters', function () {
      afterEach(function () {
        config.resetConfig();
      });

      it('should fail if partnerId not set in config', function () {
        try {
          ID5.init({ allowID5WithoutConsentApi: true });
        } catch (e) { }

        sinon.assert.notCalled(ajaxStub);
        expect(ID5.userId).to.be.undefined;
        expect(ID5.linkType).to.be.undefined;
      });

      it('should fail if ID5.version is not set', function () {
        let version;
        try {
          version = ID5.version;
          ID5.version = undefined;

          ID5.init({ partnerId: TEST_ID5_PARTNER_ID, allowID5WithoutConsentApi: true });
        } catch (e) { }

        sinon.assert.notCalled(ajaxStub);
        expect(ID5.userId).to.be.undefined;
        expect(ID5.linkType).to.be.undefined;
        ID5.version = version;
      });

      it('should throw exception if ID5.version is not set', function () {
        let version;
        version = ID5.version;
        ID5.version = undefined;

        expect(function () { ID5.init({ partnerId: TEST_ID5_PARTNER_ID }) }).throw();

        ID5.version = version;
      });
    });
  });

  describe('Standard Storage and Responses', function () {
    let ajaxStub;

    before(function () {
      utils.removeFromLocalStorage(TEST_ID5ID_STORAGE_CONFIG);
      utils.removeFromLocalStorage(TEST_LAST_STORAGE_CONFIG);
      ID5.userId = undefined;
      ID5.linkType = undefined;
      ID5.fromCache = undefined;
    });
    beforeEach(function () {
      ajaxStub = sinon.stub(utils, 'ajax').callsFake(function(url, callbacks, data, options) {
        callbacks.success(JSON_RESPONSE);
      });
    });
    afterEach(function () {
      config.resetConfig();
      ajaxStub.restore();
      utils.removeFromLocalStorage(TEST_ID5ID_STORAGE_CONFIG);
      utils.removeFromLocalStorage(TEST_LAST_STORAGE_CONFIG);
      ID5.userId = undefined;
      ID5.linkType = undefined;
      ID5.fromCache = undefined;
    });

    describe('No Stored Value', function () {
      it('should request new value with default parameters when consent given', function () {
        ID5.init({ partnerId: TEST_ID5_PARTNER_ID, allowID5WithoutConsentApi: true });

        sinon.assert.calledOnce(ajaxStub);
        expect(ajaxStub.firstCall.args[0]).to.contain(ID5_FETCH_ENDPOINT);
        expect(ajaxStub.firstCall.args[3].withCredentials).to.be.true;

        const requestData = JSON.parse(ajaxStub.firstCall.args[2]);
        expect(requestData.partner).to.be.equal(TEST_ID5_PARTNER_ID);
        expect(requestData.s).to.be.equal('');
        expect(requestData.o).to.be.equal('api');
        expect(requestData.v).to.be.equal('TESTING');
        expect(requestData.pd).to.be.equal('');
        expect(requestData.rf).to.include('http://localhost');
        expect(requestData.top).to.be.equal(1);
        expect(requestData.tpids).to.be.undefined;
        expect(requestData.gdpr).to.exist;
        expect(requestData.gdpr_consent).to.exist;

        expect(ID5.userId).to.be.equal(TEST_RESPONSE_ID5ID);
        expect(ID5.linkType).to.be.equal(TEST_RESPONSE_LINK_TYPE);
<<<<<<< HEAD
=======
        expect(ID5.fromCache).to.be.false;
>>>>>>> 05bb3a48
        expect(utils.getFromLocalStorage(TEST_ID5ID_STORAGE_CONFIG)).to.be.eq(JSON_RESPONSE);
      });

      it('should request new value with pd when pd config is set when consent given', function () {
        ID5.init({ partnerId: TEST_ID5_PARTNER_ID, allowID5WithoutConsentApi: true, pd: 'pubdata' });

        sinon.assert.calledOnce(ajaxStub);

        const requestData = JSON.parse(ajaxStub.firstCall.args[2]);
        expect(requestData.pd).to.be.equal('pubdata');
      });

      it('should not request new value without consent', function () {
        ID5.init({ partnerId: TEST_ID5_PARTNER_ID, allowID5WithoutConsentApi: false, refreshInSeconds: 1000 });

        sinon.assert.notCalled(ajaxStub);
        expect(ID5.userId).to.be.undefined;
        expect(ID5.linkType).to.be.undefined;
        expect(ID5.fromCache).to.be.undefined;
      });

      describe('tpids', function () {
        it('should include valid tpids', function () {
          const testTpid = [
            {
              partnerId: 123,
              uid: 'ABC'
            }
          ];

          ID5.init({ partnerId: TEST_ID5_PARTNER_ID, allowID5WithoutConsentApi: true, tpids: testTpid });

          sinon.assert.calledOnce(ajaxStub);
          const dataPrebid = JSON.parse(ajaxStub.firstCall.args[2]);
          expect(dataPrebid.tpids).to.be.eql(testTpid);
        });

        it('should not include tpids if an object', function () {
          const testTpid = { abc: 123 };

          ID5.init({ partnerId: TEST_ID5_PARTNER_ID, allowID5WithoutConsentApi: true, tpids: testTpid });

          sinon.assert.calledOnce(ajaxStub);
          const dataPrebid = JSON.parse(ajaxStub.firstCall.args[2]);
          expect(dataPrebid.tpids).to.be.undefined;
        });

        it('should not include tpids if an empty array', function () {
          const testTpid = [];

          ID5.init({ partnerId: TEST_ID5_PARTNER_ID, allowID5WithoutConsentApi: true, tpids: testTpid });

          sinon.assert.calledOnce(ajaxStub);
          const dataPrebid = JSON.parse(ajaxStub.firstCall.args[2]);
          expect(dataPrebid.tpids).to.be.undefined;
        });

        it('should not include tpids if a string', function () {
          const testTpid = 'string';

          ID5.init({ partnerId: TEST_ID5_PARTNER_ID, allowID5WithoutConsentApi: true, tpids: testTpid });

          sinon.assert.calledOnce(ajaxStub);
          const dataPrebid = JSON.parse(ajaxStub.firstCall.args[2]);
          expect(dataPrebid.tpids).to.be.undefined;
        });

        it('should not include tpids if not set', function () {
          ID5.init({ partnerId: TEST_ID5_PARTNER_ID, allowID5WithoutConsentApi: true });

          sinon.assert.calledOnce(ajaxStub);
          const dataPrebid = JSON.parse(ajaxStub.firstCall.args[2]);
          expect(dataPrebid.tpids).to.be.undefined;
        });
      });
    });

    describe('Stored Value with No Refresh Needed', function () {
      beforeEach(function () {
        utils.setInLocalStorage(TEST_ID5ID_STORAGE_CONFIG, STORED_JSON);
        utils.setInLocalStorage(TEST_LAST_STORAGE_CONFIG, Date.now());
      });

      it('should use stored value with consent', function () {
        ID5.init({ partnerId: TEST_ID5_PARTNER_ID, allowID5WithoutConsentApi: true, refreshInSeconds: 1000 });

        sinon.assert.notCalled(ajaxStub);
        expect(ID5.userId).to.be.equal(TEST_STORED_ID5ID);
        expect(ID5.linkType).to.be.equal(TEST_STORED_LINK_TYPE);
<<<<<<< HEAD
=======
        expect(ID5.fromCache).to.be.true;
>>>>>>> 05bb3a48
      });

      it('should use stored value without consent', function () {
        ID5.init({ partnerId: TEST_ID5_PARTNER_ID, allowID5WithoutConsentApi: false, refreshInSeconds: 1000 });

        sinon.assert.notCalled(ajaxStub);
        expect(ID5.userId).to.be.equal(TEST_STORED_ID5ID);
        expect(ID5.linkType).to.be.equal(TEST_STORED_LINK_TYPE);
<<<<<<< HEAD
=======
        expect(ID5.fromCache).to.be.true;
>>>>>>> 05bb3a48
      });
    });

    describe('Stored Value with Refresh Needed', function () {
      beforeEach(function () {
        utils.setInLocalStorage(TEST_ID5ID_STORAGE_CONFIG, STORED_JSON);
        utils.setInLocalStorage(TEST_LAST_STORAGE_CONFIG, Date.now() - (8000 * 1000));
      });

      it('should request new value with consent', function () {
        ID5.init({ partnerId: TEST_ID5_PARTNER_ID, allowID5WithoutConsentApi: true, refreshInSeconds: 10 });

        sinon.assert.calledOnce(ajaxStub);
        expect(ajaxStub.firstCall.args[0]).to.contain(ID5_FETCH_ENDPOINT);
        expect(ID5.userId).to.be.equal(TEST_RESPONSE_ID5ID);
        expect(ID5.linkType).to.be.equal(TEST_RESPONSE_LINK_TYPE);
      });

      it('should not request new value, instead use stored value without consent', function () {
        ID5.init({ partnerId: TEST_ID5_PARTNER_ID, allowID5WithoutConsentApi: false, refreshInSeconds: 1000 });

        sinon.assert.notCalled(ajaxStub);
        expect(ID5.userId).to.be.equal(TEST_STORED_ID5ID);
        expect(ID5.linkType).to.be.equal(TEST_STORED_LINK_TYPE);
      });
    });

    describe('Stored Value with Missing Last Stored Value', function () {
      beforeEach(function () {
        utils.setInLocalStorage(TEST_ID5ID_STORAGE_CONFIG, STORED_JSON);
      });

      it('should request new value with consent', function () {
        ID5.init({ partnerId: TEST_ID5_PARTNER_ID, allowID5WithoutConsentApi: true, refreshInSeconds: 10 });

        sinon.assert.calledOnce(ajaxStub);
        expect(ajaxStub.firstCall.args[0]).to.contain(ID5_FETCH_ENDPOINT);
        expect(ID5.userId).to.be.equal(TEST_RESPONSE_ID5ID);
        expect(ID5.linkType).to.be.equal(TEST_RESPONSE_LINK_TYPE);
      });

      it('should not request new value, instead use stored value without consent', function () {
        ID5.init({ partnerId: TEST_ID5_PARTNER_ID, allowID5WithoutConsentApi: false, refreshInSeconds: 1000 });

        sinon.assert.notCalled(ajaxStub);
        expect(ID5.userId).to.be.equal(TEST_STORED_ID5ID);
        expect(ID5.linkType).to.be.equal(TEST_STORED_LINK_TYPE);
      });
    });

    describe('Expired Stored Value with Refresh Not Needed', function () {
      beforeEach(function () {
        utils.setInLocalStorage(TEST_ID5ID_STORAGE_CONFIG_EXPIRED, STORED_JSON);
        utils.setInLocalStorage(TEST_LAST_STORAGE_CONFIG, Date.now());
      });

      it('should request new value with consent', function () {
        ID5.init({ partnerId: TEST_ID5_PARTNER_ID, allowID5WithoutConsentApi: true, refreshInSeconds: 10 });

        sinon.assert.calledOnce(ajaxStub);
        expect(ajaxStub.firstCall.args[0]).to.contain(ID5_FETCH_ENDPOINT);
        expect(ID5.userId).to.be.equal(TEST_RESPONSE_ID5ID);
        expect(ID5.linkType).to.be.equal(TEST_RESPONSE_LINK_TYPE);
      });

      it('should not request new value and not use stored value without consent', function () {
        ID5.init({ partnerId: TEST_ID5_PARTNER_ID, allowID5WithoutConsentApi: false, refreshInSeconds: 1000 });

        sinon.assert.notCalled(ajaxStub);
        expect(ID5.userId).to.be.undefined;
        expect(ID5.linkType).to.be.undefined;
      });
    });

    describe('Stored Data Change Forces Refresh with Refresh Not Needed', function () {
      beforeEach(function () {
        utils.setInLocalStorage(TEST_ID5ID_STORAGE_CONFIG, STORED_JSON);
        utils.setInLocalStorage(TEST_LAST_STORAGE_CONFIG, Date.now());
      });

      describe('Stored Consent Changes', function () {
        before(function () {
          utils.removeFromLocalStorage(TEST_CONSENT_DATA_STORAGE_CONFIG);
        });
        afterEach(function () {
          utils.removeFromLocalStorage(TEST_CONSENT_DATA_STORAGE_CONFIG);
        });

        describe('TCF v1', function () {
          const testConsentDataFromCmp = {
            gdprApplies: true,
            consentData: 'cmpconsentstring',
            apiVersion: 1
          };
          let cmpStub;

          beforeEach(function () {
            window.__cmp = function () {};
            cmpStub = sinon.stub(window, '__cmp').callsFake((...args) => {
              args[2](testConsentDataFromCmp);
            });
          });

          afterEach(function () {
            cmpStub.restore();
            delete window.__cmp;
            resetConsentData();
          });

          it('should call id5 servers if empty stored consent data', function () {
            ID5.setStoredConsentData();

            ID5.init({ partnerId: TEST_ID5_PARTNER_ID, allowID5WithoutConsentApi: false, refreshInSeconds: 1000 });

            sinon.assert.calledOnce(ajaxStub);
          });

          it('should call id5 servers if stored consent data does not match current consent', function () {
            ID5.setStoredConsentData({
              gdprApplies: true,
              consentString: 'storedconsentstring',
              apiVersion: 1
            });

            ID5.init({ partnerId: TEST_ID5_PARTNER_ID, allowID5WithoutConsentApi: false, refreshInSeconds: 1000 });

            sinon.assert.calledOnce(ajaxStub);
          });

          it('should not call id5 servers if stored consent data matches current consent', function () {
            ID5.setStoredConsentData({
              gdprApplies: true,
              consentString: 'cmpconsentstring',
              apiVersion: 1
            });

            ID5.init({ partnerId: TEST_ID5_PARTNER_ID, allowID5WithoutConsentApi: false, refreshInSeconds: 1000 });

            sinon.assert.notCalled(ajaxStub);
          });
        });

        describe('TCF v2', function () {
          let testConsentDataFromCmp = {
            getTCData: {
              gdprApplies: true,
              tcString: 'cmpconsentstring',
              eventStatus: 'tcloaded',
              apiVersion: 2
            }
          };
          let cmpStub;

          beforeEach(function () {
            window.__tcfapi = function () {};
            cmpStub = sinon.stub(window, '__tcfapi').callsFake((...args) => {
              args[2](testConsentDataFromCmp.getTCData, true);
            });
          });

          afterEach(function () {
            cmpStub.restore();
            delete window.__tcfapi;
            resetConsentData();
          });

          it('should call id5 servers if empty stored consent data', function () {
            ID5.setStoredConsentData();

            ID5.init({ partnerId: TEST_ID5_PARTNER_ID, allowID5WithoutConsentApi: false, refreshInSeconds: 1000 });

            sinon.assert.calledOnce(ajaxStub);
          });

          it('should call id5 servers if stored consent data does not match current consent', function () {
            ID5.setStoredConsentData({
              gdprApplies: true,
              consentString: 'storedconsentstring',
              apiVersion: 2
            });

            ID5.init({ partnerId: TEST_ID5_PARTNER_ID, allowID5WithoutConsentApi: false, refreshInSeconds: 1000 });

            sinon.assert.calledOnce(ajaxStub);
          });

          it('should not call id5 servers if stored consent data matches current consent', function () {
            ID5.setStoredConsentData({
              gdprApplies: true,
              consentString: 'cmpconsentstring',
              apiVersion: 2
            });

            ID5.init({ partnerId: TEST_ID5_PARTNER_ID, allowID5WithoutConsentApi: false, refreshInSeconds: 1000 });

            sinon.assert.notCalled(ajaxStub);
          });
        });
      });

      describe('Stored PD Changes', function () {
        before(function () {
          utils.removeFromLocalStorage(TEST_PD_STORAGE_CONFIG);
        });
        afterEach(function () {
          utils.removeFromLocalStorage(TEST_PD_STORAGE_CONFIG);
        });

        it('should call id5 servers if empty stored pd data', function () {
          ID5.setStoredPd();

          ID5.init({ partnerId: TEST_ID5_PARTNER_ID, allowID5WithoutConsentApi: true, refreshInSeconds: 1000, pd: 'requestpd' });

          sinon.assert.calledOnce(ajaxStub);
        });

        it('should call id5 servers if stored pd data does not match current pd', function () {
          ID5.setStoredPd('storedpd');

          ID5.init({ partnerId: TEST_ID5_PARTNER_ID, allowID5WithoutConsentApi: true, refreshInSeconds: 1000, pd: 'requestpd' });

          sinon.assert.calledOnce(ajaxStub);
        });

        it('should not call id5 servers if stored pd data matches current pd', function () {
          ID5.setStoredPd('storedpd');

          ID5.init({ partnerId: TEST_ID5_PARTNER_ID, allowID5WithoutConsentApi: true, refreshInSeconds: 1000, pd: 'storedpd' });

          sinon.assert.notCalled(ajaxStub);
        });
      });
    });

    describe('Handle Legacy Cookies', function () {
      const expStrFuture = (new Date(Date.now() + 5000).toUTCString());
      const expStrExpired = (new Date(Date.now() - 5000).toUTCString());

      it('should call id5 servers without existing legacy value in 1puid params via Ajax', function () {
        utils.setCookie('id5id.1st', JSON.stringify({'ID5ID': 'legacyid5id'}), expStrFuture);

        ID5.init({ partnerId: TEST_ID5_PARTNER_ID, allowID5WithoutConsentApi: true });

        sinon.assert.calledOnce(ajaxStub);

        const requestData = JSON.parse(ajaxStub.firstCall.args[2]);
        expect(requestData.s).to.be.equal('');
        expect(requestData['1puid']).to.be.undefined;

        expect(ID5.userId).to.be.equal(TEST_RESPONSE_ID5ID);
        expect(ID5.linkType).to.be.equal(TEST_RESPONSE_LINK_TYPE);
        expect(utils.getFromLocalStorage(TEST_ID5ID_STORAGE_CONFIG)).to.be.eq(JSON_RESPONSE);

        utils.setCookie('id5id.1st', '', expStrExpired);
      });

      it('should call id5 servers with existing signature value from legacy cookie id5.1st storage if local storage is empty', function () {
        utils.setCookie('id5.1st', JSON.stringify({'universal_uid': 'legacycookieuid', 'signature': 'legacycookiesignature'}), expStrFuture);

        ID5.init({ partnerId: TEST_ID5_PARTNER_ID, allowID5WithoutConsentApi: true });

        sinon.assert.calledOnce(ajaxStub);
        const requestData = JSON.parse(ajaxStub.firstCall.args[2]);
        expect(requestData.s).to.be.equal('legacycookiesignature');

        expect(ID5.userId).to.be.equal(TEST_RESPONSE_ID5ID);
        expect(ID5.linkType).to.be.equal(TEST_RESPONSE_LINK_TYPE);

        utils.setCookie('id5id.1st', '', expStrExpired);
      });

      it('should call id5 servers with existing signature value from legacy cookie id5id.1st storage if local storage is empty', function () {
        utils.setCookie('id5id.1st', JSON.stringify({'universal_uid': 'legacycookieuid', 'signature': 'legacycookiesignature'}), expStrFuture);

        ID5.init({ partnerId: TEST_ID5_PARTNER_ID, allowID5WithoutConsentApi: true });

        sinon.assert.calledOnce(ajaxStub);
        const requestData = JSON.parse(ajaxStub.firstCall.args[2]);
        expect(requestData.s).to.be.equal('legacycookiesignature');

        expect(ID5.userId).to.be.equal(TEST_RESPONSE_ID5ID);
        expect(ID5.linkType).to.be.equal(TEST_RESPONSE_LINK_TYPE);

        utils.setCookie('id5id.1st', '', expStrExpired);
      });

      it('should call id5 servers with existing signature value from legacy cookie id5id.1st storage if local storage is empty and both legacy cookies exist', function () {
        utils.setCookie('id5.1st', JSON.stringify({'universal_uid': 'legacycookieuid-id5.1st', 'signature': 'legacycookiessignature-id5.1st'}), expStrFuture);
        utils.setCookie('id5id.1st', JSON.stringify({'universal_uid': 'legacycookieuid-id5id.1st', 'signature': 'legacycookiesignature-id5id.1st'}), expStrFuture);

        ID5.init({ partnerId: TEST_ID5_PARTNER_ID, allowID5WithoutConsentApi: true });

        sinon.assert.calledOnce(ajaxStub);
        const requestData = JSON.parse(ajaxStub.firstCall.args[2]);
        expect(requestData.s).to.be.equal('legacycookiesignature-id5id.1st');

        expect(ID5.userId).to.be.equal(TEST_RESPONSE_ID5ID);
        expect(ID5.linkType).to.be.equal(TEST_RESPONSE_LINK_TYPE);

        utils.setCookie('id5.1st', '', expStrExpired);
        utils.setCookie('id5id.1st', '', expStrExpired);
      });

      it('removes legacy cookies', function () {
        LEGACY_COOKIE_NAMES.forEach(function(cookie) {
          utils.setCookie(`${cookie}`, JSON.stringify({'universal_uid': 'legacycookieuid', 'signature': 'legacycookiesignature'}), expStrFuture);
          utils.setCookie(`${cookie}_nb`, 1, expStrFuture);
          utils.setCookie(`${cookie}_${TEST_ID5_PARTNER_ID}_nb`, 2, expStrFuture);
          utils.setCookie(`${cookie}_last`, Date.now() - (8000 * 1000), expStrFuture);
          utils.setCookie(`${cookie}.cached_pd`, 'abc', expStrFuture);
          utils.setCookie(`${cookie}.cached_consent_data`, 'xyz', expStrFuture);
        });

        ID5.init({ partnerId: TEST_ID5_PARTNER_ID, allowID5WithoutConsentApi: true });

        LEGACY_COOKIE_NAMES.forEach(function(cookie) {
          expect(utils.getCookie(`${cookie}`)).to.be.equal(null);
          expect(utils.getCookie(`${cookie}_nb`)).to.be.equal(null);
          expect(utils.getCookie(`${cookie}_${TEST_ID5_PARTNER_ID}_nb`)).to.be.equal(null);
          expect(utils.getCookie(`${cookie}_last`)).to.be.equal(null);
          expect(utils.getCookie(`${cookie}.cached_pd`)).to.be.equal(null);
          expect(utils.getCookie(`${cookie}.cached_consent_data`)).to.be.equal(null);
        });

        // just for safety's sake, forcibly remove the cookies that should already be gone
        LEGACY_COOKIE_NAMES.forEach(function(cookie) {
          utils.setCookie(`${cookie}`, '', expStrExpired);
          utils.setCookie(`${cookie}_nb`, '', expStrExpired);
          utils.setCookie(`${cookie}_${TEST_ID5_PARTNER_ID}_nb`, '', expStrExpired);
          utils.setCookie(`${cookie}_last`, '', expStrExpired);
          utils.setCookie(`${cookie}.cached_pd`, '', expStrExpired);
          utils.setCookie(`${cookie}.cached_consent_data`, '', expStrExpired);
        });
      });
    });
  });

  describe('Refresh ID Fetch Handling', function () {
    let ajaxStub;
    const TEST_REFRESH_RESPONSE_ID5ID = 'testrefreshresponseid5id';
    const TEST_REFRESH_RESPONSE_SIGNATURE = 'lmnopq';
    const TEST_REFRESH_RESPONSE_LINK_TYPE = 2;
    const REFRESH_JSON_RESPONSE = JSON.stringify({
      'universal_uid': TEST_REFRESH_RESPONSE_ID5ID,
      'cascade_needed': false,
      'signature': TEST_REFRESH_RESPONSE_SIGNATURE,
      'link_type': TEST_REFRESH_RESPONSE_LINK_TYPE
    });

    before(function () {
      utils.removeFromLocalStorage(TEST_ID5ID_STORAGE_CONFIG);
      utils.removeFromLocalStorage(TEST_LAST_STORAGE_CONFIG);
      utils.removeFromLocalStorage(TEST_CONSENT_DATA_STORAGE_CONFIG);
      utils.removeFromLocalStorage(TEST_PD_STORAGE_CONFIG);
      ID5.userId = undefined;
      ID5.linkType = undefined;
      ID5.initialized = false;
    });
    beforeEach(function () {
      ajaxStub = sinon.stub(utils, 'ajax').callsFake(function(url, callbacks, data, options) {
        callbacks.success(JSON_RESPONSE);
      });
    });
    afterEach(function () {
      config.resetConfig();
      ajaxStub.restore();
      utils.removeFromLocalStorage(TEST_ID5ID_STORAGE_CONFIG);
      utils.removeFromLocalStorage(TEST_LAST_STORAGE_CONFIG);
      utils.removeFromLocalStorage(TEST_CONSENT_DATA_STORAGE_CONFIG);
      utils.removeFromLocalStorage(TEST_PD_STORAGE_CONFIG);
      ID5.userId = undefined;
      ID5.linkType = undefined;
      ID5.initialized = false;
    });

    describe('Parameters and Config', function () {
      it('should throw exception if refreshId is called before init', function () {
        expect(function () { ID5.refreshId() }).throw();
      });

      it('should error if first parameter is not a boolean', function () {
        ID5.init({ partnerId: TEST_ID5_PARTNER_ID, allowID5WithoutConsentApi: true });
        let logErrorSpy = sinon.spy(utils, 'logError');
        let getIdSpy = sinon.spy(ID5, 'getId');

        ID5.refreshId({ a: 1 });

        sinon.assert.calledOnce(logErrorSpy);
        sinon.assert.notCalled(getIdSpy);

        utils.logError.restore();
        ID5.getId.restore();
      });
    });

    describe('No Force Fetch', function () {
      let getIdSpy;

      beforeEach(function () {
        getIdSpy = sinon.spy(ID5, 'getId');
      });
      afterEach(function () {
        ID5.getId.restore();
      });

      it('should not call ID5 with no config changes', function () {
        ID5.init({ partnerId: TEST_ID5_PARTNER_ID, allowID5WithoutConsentApi: true });
        sinon.assert.calledOnce(ajaxStub);

        ajaxStub.restore();
        ajaxStub = sinon.stub(utils, 'ajax').callsFake(function(url, callbacks, data, options) {
          callbacks.success(REFRESH_JSON_RESPONSE);
        });

        ID5.refreshId();
        sinon.assert.notCalled(ajaxStub);
        sinon.assert.calledTwice(getIdSpy);

        expect(ID5.userId).to.be.equal(TEST_RESPONSE_ID5ID);
        expect(ID5.linkType).to.be.equal(TEST_RESPONSE_LINK_TYPE);
        expect(utils.getFromLocalStorage(TEST_ID5ID_STORAGE_CONFIG)).to.be.eq(JSON_RESPONSE);
      });

      it('should not call ID5 with config changes that do not require a refresh', function () {
        ID5.init({ partnerId: TEST_ID5_PARTNER_ID, allowID5WithoutConsentApi: true, refreshInSeconds: 50 });
        sinon.assert.calledOnce(ajaxStub);

        ajaxStub.restore();
        ajaxStub = sinon.stub(utils, 'ajax').callsFake(function(url, callbacks, data, options) {
          callbacks.success(REFRESH_JSON_RESPONSE);
        });

        ID5.refreshId(false, { refreshInSeconds: 100 });
        sinon.assert.notCalled(ajaxStub);
        sinon.assert.calledTwice(getIdSpy);

        expect(ID5.userId).to.be.equal(TEST_RESPONSE_ID5ID);
        expect(ID5.linkType).to.be.equal(TEST_RESPONSE_LINK_TYPE);
        expect(utils.getFromLocalStorage(TEST_ID5ID_STORAGE_CONFIG)).to.be.eq(JSON_RESPONSE);
      });

      it('should call ID5 with config changes that require a refresh', function () {
        ID5.init({ partnerId: TEST_ID5_PARTNER_ID, allowID5WithoutConsentApi: true });
        sinon.assert.calledOnce(ajaxStub);

        ajaxStub.restore();
        ajaxStub = sinon.stub(utils, 'ajax').callsFake(function(url, callbacks, data, options) {
          callbacks.success(REFRESH_JSON_RESPONSE);
        });

        ID5.refreshId(false, { pd: 'abcdefg' });
        sinon.assert.calledOnce(ajaxStub);
        sinon.assert.calledTwice(getIdSpy);

        const requestData = JSON.parse(ajaxStub.firstCall.args[2]);
        expect(requestData.pd).to.be.equal('abcdefg');

        expect(ID5.userId).to.be.equal(TEST_REFRESH_RESPONSE_ID5ID);
        expect(ID5.linkType).to.be.equal(TEST_REFRESH_RESPONSE_LINK_TYPE);
        expect(utils.getFromLocalStorage(TEST_ID5ID_STORAGE_CONFIG)).to.be.eq(REFRESH_JSON_RESPONSE);
      });

      describe('Consent Checks TCF v2', function () {
        let testConsentDataFromCmp = {
          getTCData: {
            gdprApplies: true,
            tcString: 'cmpconsentstring',
            eventStatus: 'tcloaded',
            apiVersion: 2
          }
        };
        let cmpStub;

        before(function () {
          utils.removeFromLocalStorage(TEST_CONSENT_DATA_STORAGE_CONFIG);
        });
        beforeEach(function () {
          window.__tcfapi = function () {};
          cmpStub = sinon.stub(window, '__tcfapi').callsFake((...args) => {
            args[2](testConsentDataFromCmp.getTCData, true);
          });
        });
        afterEach(function () {
          cmpStub.restore();
          delete window.__tcfapi;
          utils.removeFromLocalStorage(TEST_CONSENT_DATA_STORAGE_CONFIG);
          resetConsentData();
        });

        it('should not call ID5 with no consent changes', function () {
          ID5.init({ partnerId: TEST_ID5_PARTNER_ID, allowID5WithoutConsentApi: false });
          sinon.assert.calledOnce(ajaxStub);

          ajaxStub.restore();
          ajaxStub = sinon.stub(utils, 'ajax').callsFake(function(url, callbacks, data, options) {
            callbacks.success(REFRESH_JSON_RESPONSE);
          });

          ID5.refreshId();
          sinon.assert.notCalled(ajaxStub);
          sinon.assert.calledTwice(getIdSpy);

          expect(ID5.userId).to.be.equal(TEST_RESPONSE_ID5ID);
          expect(ID5.linkType).to.be.equal(TEST_RESPONSE_LINK_TYPE);
          expect(utils.getFromLocalStorage(TEST_ID5ID_STORAGE_CONFIG)).to.be.eq(JSON_RESPONSE);
        });

        it('should call ID5 when consent changes after init', function () {
          ID5.init({ partnerId: TEST_ID5_PARTNER_ID, allowID5WithoutConsentApi: false });
          sinon.assert.calledOnce(ajaxStub);

          ajaxStub.restore();
          ajaxStub = sinon.stub(utils, 'ajax').callsFake(function(url, callbacks, data, options) {
            callbacks.success(REFRESH_JSON_RESPONSE);
          });

          cmpStub.restore();
          delete window.__tcfapi;
          window.__tcfapi = function () {};
          cmpStub = sinon.stub(window, '__tcfapi').callsFake((...args) => {
            args[2]({
              gdprApplies: true,
              tcString: 'NEWcmpconsentstring',
              eventStatus: 'tcloaded',
              apiVersion: 2
            }, true);
          });

          ID5.refreshId();
          sinon.assert.calledOnce(ajaxStub);
          sinon.assert.calledTwice(getIdSpy);

          expect(ID5.userId).to.be.equal(TEST_REFRESH_RESPONSE_ID5ID);
          expect(ID5.linkType).to.be.equal(TEST_REFRESH_RESPONSE_LINK_TYPE);
          expect(utils.getFromLocalStorage(TEST_ID5ID_STORAGE_CONFIG)).to.be.eq(REFRESH_JSON_RESPONSE);
        });
      });
    });

    describe('Force Fetch', function () {
      let getIdSpy;

      beforeEach(function () {
        getIdSpy = sinon.spy(ID5, 'getId');
      });
      afterEach(function () {
        ID5.getId.restore();
      });

      it('should call ID5 with no other reason to refresh', function () {
        ID5.init({ partnerId: TEST_ID5_PARTNER_ID, allowID5WithoutConsentApi: true });
        sinon.assert.calledOnce(ajaxStub);

        ajaxStub.restore();
        ajaxStub = sinon.stub(utils, 'ajax').callsFake(function(url, callbacks, data, options) {
          callbacks.success(REFRESH_JSON_RESPONSE);
        });

        ID5.refreshId(true);
        sinon.assert.calledOnce(ajaxStub);
        sinon.assert.calledTwice(getIdSpy);

        expect(ID5.userId).to.be.equal(TEST_REFRESH_RESPONSE_ID5ID);
        expect(ID5.linkType).to.be.equal(TEST_REFRESH_RESPONSE_LINK_TYPE);
        expect(utils.getFromLocalStorage(TEST_ID5ID_STORAGE_CONFIG)).to.be.eq(REFRESH_JSON_RESPONSE);
      });
    });
  });

  describe('Async Responses', function () {
    const AJAX_RESPONSE_MS = 20;
    const CALLBACK_TIMEOUT_MS = 30;
    const SHORT_CALLBACK_TIMEOUT_MS = 10;
    // arbitrary timeout to test the ID later in the call process after any ajax calls
    // or other async activities
    const LONG_TIMEOUT = 50;

    let ajaxStub;

    before(function () {
      utils.removeFromLocalStorage(TEST_ID5ID_STORAGE_CONFIG);
      utils.removeFromLocalStorage(TEST_LAST_STORAGE_CONFIG);
      ID5.userId = undefined;
      ID5.linkType = undefined;
    });
    beforeEach(function () {
      ajaxStub = sinon.stub(utils, 'ajax').callsFake(function(url, callbacks, data, options) {
        setTimeout(() => { callbacks.success(JSON_RESPONSE) }, AJAX_RESPONSE_MS);
      });
    });
    afterEach(function () {
      config.resetConfig();
      ajaxStub.restore();
      utils.removeFromLocalStorage(TEST_ID5ID_STORAGE_CONFIG);
      utils.removeFromLocalStorage(TEST_LAST_STORAGE_CONFIG);
      ID5.userId = undefined;
      ID5.linkType = undefined;
    });

    describe('Callbacks', function () {
      let callbackSpy;

      beforeEach(function () {
        callbackSpy = sinon.spy();
      });

      describe('Check callbackFired', function () {
        it('should have callbackFired:false if no callback', function (done) {
          ID5.init({ partnerId: TEST_ID5_PARTNER_ID, allowID5WithoutConsentApi: true });

          expect(ID5.callbackFired).to.be.false;
          sinon.assert.calledOnce(ajaxStub);

          setTimeout(() => {
            setTimeout(() => {
              expect(ID5.callbackFired).to.be.false;
              sinon.assert.notCalled(callbackSpy);
              done();
            }, 0);
          }, AJAX_RESPONSE_MS);
        });

        it('should have callbackFired:true if callback', function (done) {
          ID5.init({ partnerId: TEST_ID5_PARTNER_ID, allowID5WithoutConsentApi: true, callback: callbackSpy });

          sinon.assert.notCalled(callbackSpy);
          expect(ID5.callbackFired).to.be.false;
          sinon.assert.calledOnce(ajaxStub);

          setTimeout(() => {
            // callbackFired value is set before the callback is called
            expect(ID5.callbackFired).to.be.true;
            sinon.assert.notCalled(callbackSpy);
            setTimeout(() => {
              sinon.assert.calledOnce(callbackSpy);
              done();
            }, 0);
          }, AJAX_RESPONSE_MS);
        });
      });

      describe('No Stored Value, No Consent', function () {
        it('should call callback at timeout with callback timeout set', function (done) {
          ID5.init({ partnerId: TEST_ID5_PARTNER_ID, allowID5WithoutConsentApi: false, callback: callbackSpy, callbackTimeoutInMs: CALLBACK_TIMEOUT_MS });

          sinon.assert.notCalled(ajaxStub);
          expect(ID5.userId).to.be.undefined;
          expect(ID5.linkType).to.be.undefined;

          setTimeout(() => {
            sinon.assert.notCalled(callbackSpy);
            setTimeout(() => {
              sinon.assert.calledOnce(callbackSpy);
              expect(ID5.userId).to.be.undefined;
              expect(ID5.linkType).to.be.undefined;

              // make sure the watchdog timeout is cleared before moving on
              setTimeout(() => {
                sinon.assert.calledOnce(callbackSpy);
                done();
              }, LONG_TIMEOUT);
            }, (CALLBACK_TIMEOUT_MS + 1));
          }, 0);
        });

        it('should not call callback without callback timeout set', function (done) {
          ID5.init({ partnerId: TEST_ID5_PARTNER_ID, allowID5WithoutConsentApi: false, callback: callbackSpy });

          sinon.assert.notCalled(ajaxStub);
          expect(ID5.userId).to.be.undefined;
          expect(ID5.linkType).to.be.undefined;

          setTimeout(() => {
            sinon.assert.notCalled(callbackSpy);
            setTimeout(() => {
              sinon.assert.notCalled(callbackSpy);
              expect(ID5.userId).to.be.undefined;
              expect(ID5.linkType).to.be.undefined;
              done();
            }, LONG_TIMEOUT);
          }, AJAX_RESPONSE_MS);
        });
      });

      describe('Stored Value, No Consent', function () {
        beforeEach(function () {
          utils.setInLocalStorage(TEST_ID5ID_STORAGE_CONFIG, STORED_JSON);
          utils.setInLocalStorage(TEST_LAST_STORAGE_CONFIG, Date.now());
        });

        it('should call callback immediately with callback timeout set', function (done) {
          ID5.init({ partnerId: TEST_ID5_PARTNER_ID, allowID5WithoutConsentApi: false, callback: callbackSpy, callbackTimeoutInMs: CALLBACK_TIMEOUT_MS });

          sinon.assert.notCalled(ajaxStub);
          setTimeout(() => {
            sinon.assert.calledOnce(callbackSpy);

            // make sure the watchdog timeout is cleared before moving on
            setTimeout(() => {
              sinon.assert.calledOnce(callbackSpy);
              done();
            }, LONG_TIMEOUT);
          }, 0);
        });

        it('should call callback immediately without callback timeout set', function (done) {
          ID5.init({ partnerId: TEST_ID5_PARTNER_ID, allowID5WithoutConsentApi: false, callback: callbackSpy });

          sinon.assert.notCalled(ajaxStub);
          setTimeout(() => {
            sinon.assert.calledOnce(callbackSpy);
            done();
          }, 0);
        });
      });

      describe('Stored Value, No Refresh, With Consent', function () {
        beforeEach(function () {
          utils.setInLocalStorage(TEST_ID5ID_STORAGE_CONFIG, STORED_JSON);
          utils.setInLocalStorage(TEST_LAST_STORAGE_CONFIG, Date.now());
        });

        it('should call callback immediately with callback timeout set', function (done) {
          ID5.init({ partnerId: TEST_ID5_PARTNER_ID, allowID5WithoutConsentApi: true, callback: callbackSpy, callbackTimeoutInMs: CALLBACK_TIMEOUT_MS });

          sinon.assert.notCalled(ajaxStub);
          setTimeout(() => {
            sinon.assert.calledOnce(callbackSpy);

            // make sure the watchdog timeout is cleared before moving on
            setTimeout(() => {
              sinon.assert.calledOnce(callbackSpy);
              done();
            }, LONG_TIMEOUT);
          }, 0);
        });

        it('should call callback immediately without callback timeout set', function (done) {
          ID5.init({ partnerId: TEST_ID5_PARTNER_ID, allowID5WithoutConsentApi: true, callback: callbackSpy });

          sinon.assert.notCalled(ajaxStub);
          setTimeout(() => {
            sinon.assert.calledOnce(callbackSpy);
            done();
          }, 0);
        });
      });

      describe('No Stored Value, With Consent', function () {
        it('should call callback after server response with callback timeout set', function (done) {
          ID5.init({ partnerId: TEST_ID5_PARTNER_ID, allowID5WithoutConsentApi: true, callback: callbackSpy, callbackTimeoutInMs: CALLBACK_TIMEOUT_MS });

          sinon.assert.calledOnce(ajaxStub);
          expect(ID5.userId).to.be.undefined;
          expect(ID5.linkType).to.be.undefined;

          setTimeout(() => {
            sinon.assert.notCalled(callbackSpy);
            setTimeout(() => {
              sinon.assert.calledOnce(callbackSpy);
              expect(ID5.userId).to.be.equal(TEST_RESPONSE_ID5ID);
              expect(ID5.linkType).to.be.equal(TEST_RESPONSE_LINK_TYPE);

              // make sure the watchdog timeout is cleared before moving on
              setTimeout(() => {
                sinon.assert.calledOnce(callbackSpy);
                done();
              }, LONG_TIMEOUT);
            }, 0);
          }, AJAX_RESPONSE_MS);
        });

        it('should call callback after timeout with callback timeout set if server response takes too long', function (done) {
          ID5.init({ partnerId: TEST_ID5_PARTNER_ID, allowID5WithoutConsentApi: true, callback: callbackSpy, callbackTimeoutInMs: SHORT_CALLBACK_TIMEOUT_MS });

          sinon.assert.calledOnce(ajaxStub);
          expect(ID5.userId).to.be.undefined;
          expect(ID5.linkType).to.be.undefined;

          setTimeout(() => {
            sinon.assert.notCalled(callbackSpy);
            setTimeout(() => {
              sinon.assert.calledOnce(callbackSpy);
              expect(ID5.userId).to.be.undefined;
              expect(ID5.linkType).to.be.undefined;

              // make sure the watchdog timeout is cleared before moving on
              setTimeout(() => {
                sinon.assert.calledOnce(callbackSpy);
                done();
              }, LONG_TIMEOUT);
            }, 0);
          }, SHORT_CALLBACK_TIMEOUT_MS);
        });

        it('should call callback after server response without callback timeout set', function (done) {
          ID5.init({ partnerId: TEST_ID5_PARTNER_ID, allowID5WithoutConsentApi: true, callback: callbackSpy });

          sinon.assert.calledOnce(ajaxStub);
          expect(ID5.userId).to.be.undefined;
          expect(ID5.linkType).to.be.undefined;

          setTimeout(() => {
            sinon.assert.notCalled(callbackSpy);
            setTimeout(() => {
              sinon.assert.calledOnce(callbackSpy);
              expect(ID5.userId).to.be.equal(TEST_RESPONSE_ID5ID);
              expect(ID5.linkType).to.be.equal(TEST_RESPONSE_LINK_TYPE);
              done();
            }, 0);
          }, AJAX_RESPONSE_MS);
        });
      });

      describe('Stored Value, Refresh Needed, With Consent', function () {
        beforeEach(function () {
          utils.setInLocalStorage(TEST_ID5ID_STORAGE_CONFIG, STORED_JSON);
          utils.setInLocalStorage(TEST_LAST_STORAGE_CONFIG, Date.now() - (8000 * 1000));
        });

        it('should call callback immediately and only once with callback timeout set', function (done) {
          ID5.init({ partnerId: TEST_ID5_PARTNER_ID, allowID5WithoutConsentApi: true, callback: callbackSpy, callbackTimeoutInMs: CALLBACK_TIMEOUT_MS, refreshInSeconds: 10 });

          sinon.assert.calledOnce(ajaxStub);
          expect(ID5.userId).to.be.equal(TEST_STORED_ID5ID);
          expect(ID5.linkType).to.be.equal(TEST_STORED_LINK_TYPE);
          setTimeout(() => {
            sinon.assert.calledOnce(callbackSpy);
          }, 0);

          setTimeout(() => {
            setTimeout(() => {
              sinon.assert.calledOnce(callbackSpy);
              expect(ID5.userId).to.be.equal(TEST_RESPONSE_ID5ID);
              expect(ID5.linkType).to.be.equal(TEST_RESPONSE_LINK_TYPE);

              // make sure the watchdog timeout is cleared before moving on
              setTimeout(() => {
                sinon.assert.calledOnce(callbackSpy);
                done();
              }, LONG_TIMEOUT);
            }, 0);
          }, AJAX_RESPONSE_MS);
        });

        it('should call callback immediately and only once without callback timeout set', function (done) {
          ID5.init({ partnerId: TEST_ID5_PARTNER_ID, allowID5WithoutConsentApi: true, callback: callbackSpy, refreshInSeconds: 10 });

          sinon.assert.calledOnce(ajaxStub);
          expect(ID5.userId).to.be.equal(TEST_STORED_ID5ID);
          expect(ID5.linkType).to.be.equal(TEST_STORED_LINK_TYPE);
          setTimeout(() => {
            sinon.assert.calledOnce(callbackSpy);
          }, 0);

          setTimeout(() => {
            setTimeout(() => {
              sinon.assert.calledOnce(callbackSpy);
              expect(ID5.userId).to.be.equal(TEST_RESPONSE_ID5ID);
              expect(ID5.linkType).to.be.equal(TEST_RESPONSE_LINK_TYPE);
              done();
            }, 0);
          }, AJAX_RESPONSE_MS);
        });
      });

      describe('With RefreshId', function () {
        beforeEach(function () {
          utils.setInLocalStorage(TEST_ID5ID_STORAGE_CONFIG, STORED_JSON);
          utils.setInLocalStorage(TEST_LAST_STORAGE_CONFIG, Date.now());
        });

        describe('No Fetch Required on Refresh', function () {
          it('should call callback from refresh immediately with callback timeout set', function (done) {
            ID5.init({ partnerId: TEST_ID5_PARTNER_ID, allowID5WithoutConsentApi: true, callback: callbackSpy, callbackTimeoutInMs: CALLBACK_TIMEOUT_MS });

            sinon.assert.notCalled(ajaxStub);
            setTimeout(() => {
              sinon.assert.calledOnce(callbackSpy);

              // make sure the watchdog timeout from init is cleared before moving on
              setTimeout(() => {
                sinon.assert.calledOnce(callbackSpy);
                expect(ID5.userId).to.be.equal(TEST_STORED_ID5ID);
                expect(ID5.linkType).to.be.equal(TEST_STORED_LINK_TYPE);

                ID5.refreshId();

                sinon.assert.notCalled(ajaxStub);
                setTimeout(() => {
                  sinon.assert.calledTwice(callbackSpy);
                  expect(ID5.userId).to.be.equal(TEST_STORED_ID5ID);
                  expect(ID5.linkType).to.be.equal(TEST_STORED_LINK_TYPE);

                  // make sure the watchdog timeout from refresh is cleared before moving on
                  setTimeout(() => {
                    sinon.assert.calledTwice(callbackSpy);
                    expect(ID5.userId).to.be.equal(TEST_STORED_ID5ID);
                    expect(ID5.linkType).to.be.equal(TEST_STORED_LINK_TYPE);
                    done();
                  }, LONG_TIMEOUT);
                }, 0);
              }, LONG_TIMEOUT);
            }, 0);
          });

          it('should call callback from refresh immediately without callback timeout set', function (done) {
            ID5.init({ partnerId: TEST_ID5_PARTNER_ID, allowID5WithoutConsentApi: true, callback: callbackSpy });

            sinon.assert.notCalled(ajaxStub);
            setTimeout(() => {
              sinon.assert.calledOnce(callbackSpy);
              expect(ID5.userId).to.be.equal(TEST_STORED_ID5ID);
              expect(ID5.linkType).to.be.equal(TEST_STORED_LINK_TYPE);

              ID5.refreshId();

              sinon.assert.notCalled(ajaxStub);
              setTimeout(() => {
                sinon.assert.calledTwice(callbackSpy);
                expect(ID5.userId).to.be.equal(TEST_STORED_ID5ID);
                expect(ID5.linkType).to.be.equal(TEST_STORED_LINK_TYPE);
                done();
              }, 0);
            }, 0);
          });
        });

        describe('Fetch Required on Refresh', function () {
          it('should call callback from refresh after server response with callback timeout set', function (done) {
            ID5.init({ partnerId: TEST_ID5_PARTNER_ID, allowID5WithoutConsentApi: true, callback: callbackSpy, callbackTimeoutInMs: CALLBACK_TIMEOUT_MS });

            sinon.assert.notCalled(ajaxStub);
            setTimeout(() => {
              sinon.assert.calledOnce(callbackSpy);

              // make sure the watchdog timeout from init is cleared before moving on
              setTimeout(() => {
                sinon.assert.calledOnce(callbackSpy);
                expect(ID5.userId).to.be.equal(TEST_STORED_ID5ID);
                expect(ID5.linkType).to.be.equal(TEST_STORED_LINK_TYPE);

                ID5.refreshId(true);

                sinon.assert.calledOnce(ajaxStub);
                setTimeout(() => {
                  setTimeout(() => {
                    sinon.assert.calledTwice(callbackSpy);
                    expect(ID5.userId).to.be.equal(TEST_RESPONSE_ID5ID);
                    expect(ID5.linkType).to.be.equal(TEST_RESPONSE_LINK_TYPE);

                    // make sure the watchdog timeout from refresh is cleared before moving on
                    setTimeout(() => {
                      sinon.assert.calledTwice(callbackSpy);
                      expect(ID5.userId).to.be.equal(TEST_RESPONSE_ID5ID);
                      expect(ID5.linkType).to.be.equal(TEST_RESPONSE_LINK_TYPE);
                      done();
                    }, LONG_TIMEOUT);
                  }, 0);
                }, AJAX_RESPONSE_MS);
              }, LONG_TIMEOUT);
            }, 0);
          });

          it('should call callback from refresh after timeout with callback timeout set if server response takes too long', function (done) {
            ID5.init({ partnerId: TEST_ID5_PARTNER_ID, allowID5WithoutConsentApi: true, callback: callbackSpy, callbackTimeoutInMs: SHORT_CALLBACK_TIMEOUT_MS });

            sinon.assert.notCalled(ajaxStub);
            setTimeout(() => {
              sinon.assert.calledOnce(callbackSpy);
              expect(ID5.userId).to.be.equal(TEST_STORED_ID5ID);
              expect(ID5.linkType).to.be.equal(TEST_STORED_LINK_TYPE);

              // make sure the watchdog timeout from init is cleared before moving on
              setTimeout(() => {
                sinon.assert.calledOnce(callbackSpy);

                ID5.refreshId(true);

                sinon.assert.calledOnce(ajaxStub);
                setTimeout(() => {
                  setTimeout(() => {
                    sinon.assert.calledTwice(callbackSpy);
                    expect(ID5.userId).to.be.equal(TEST_STORED_ID5ID);
                    expect(ID5.linkType).to.be.equal(TEST_STORED_LINK_TYPE);

                    // make sure the watchdog timeout from refresh is cleared before moving on
                    setTimeout(() => {
                      sinon.assert.calledTwice(callbackSpy);
                      done();
                    }, LONG_TIMEOUT);
                  }, 0);
                }, SHORT_CALLBACK_TIMEOUT_MS);
              }, LONG_TIMEOUT);
            }, 0);
          });

          it('should call callback from refresh after server response without callback timeout set', function (done) {
            ID5.init({ partnerId: TEST_ID5_PARTNER_ID, allowID5WithoutConsentApi: true, callback: callbackSpy });

            sinon.assert.notCalled(ajaxStub);
            setTimeout(() => {
              sinon.assert.calledOnce(callbackSpy);
              expect(ID5.userId).to.be.equal(TEST_STORED_ID5ID);
              expect(ID5.linkType).to.be.equal(TEST_STORED_LINK_TYPE);

              ID5.refreshId(true);

              sinon.assert.calledOnce(ajaxStub);
              setTimeout(() => {
                setTimeout(() => {
                  sinon.assert.calledTwice(callbackSpy);
                  expect(ID5.userId).to.be.equal(TEST_RESPONSE_ID5ID);
                  expect(ID5.linkType).to.be.equal(TEST_RESPONSE_LINK_TYPE);
                  done();
                }, 0);
              }, AJAX_RESPONSE_MS);
            }, 0);
          });
        });
      });
    });

    describe('Setting ID5.userId', function () {
      describe('No Stored Value, No Consent', function () {
        it('should never set userId', function (done) {
          ID5.init({ partnerId: TEST_ID5_PARTNER_ID, allowID5WithoutConsentApi: false });

          sinon.assert.notCalled(ajaxStub);
          expect(ID5.userId).to.be.undefined;
          expect(ID5.linkType).to.be.undefined;

          setTimeout(() => {
            expect(ID5.userId).to.be.undefined;
            expect(ID5.linkType).to.be.undefined;
            done();
          }, LONG_TIMEOUT);
        });
      });

      describe('Stored Value, No Consent', function () {
        beforeEach(function () {
          utils.setInLocalStorage(TEST_ID5ID_STORAGE_CONFIG, STORED_JSON);
          utils.setInLocalStorage(TEST_LAST_STORAGE_CONFIG, Date.now());
        });

        it('should set userId immediately', function (done) {
          ID5.init({ partnerId: TEST_ID5_PARTNER_ID, allowID5WithoutConsentApi: false });

          sinon.assert.notCalled(ajaxStub);
          expect(ID5.userId).to.be.equal(TEST_STORED_ID5ID);
          expect(ID5.linkType).to.be.equal(TEST_STORED_LINK_TYPE);

          setTimeout(() => {
            expect(ID5.userId).to.be.equal(TEST_STORED_ID5ID);
            expect(ID5.linkType).to.be.equal(TEST_STORED_LINK_TYPE);
            done();
          }, LONG_TIMEOUT);
        });
      });

      describe('Stored Value, No Refresh, With Consent', function () {
        beforeEach(function () {
          utils.setInLocalStorage(TEST_ID5ID_STORAGE_CONFIG, STORED_JSON);
          utils.setInLocalStorage(TEST_LAST_STORAGE_CONFIG, Date.now());
        });

        it('should set userId immediately and not change', function (done) {
          ID5.init({ partnerId: TEST_ID5_PARTNER_ID, allowID5WithoutConsentApi: true });

          sinon.assert.notCalled(ajaxStub);
          expect(ID5.userId).to.be.equal(TEST_STORED_ID5ID);
          expect(ID5.linkType).to.be.equal(TEST_STORED_LINK_TYPE);

          setTimeout(() => {
            expect(ID5.userId).to.be.equal(TEST_STORED_ID5ID);
            expect(ID5.linkType).to.be.equal(TEST_STORED_LINK_TYPE);
            done();
          }, LONG_TIMEOUT);
        });
      });

      describe('No Stored Value, With Consent', function () {
        it('should set userId after the response', function (done) {
          ID5.init({ partnerId: TEST_ID5_PARTNER_ID, allowID5WithoutConsentApi: true });

          sinon.assert.calledOnce(ajaxStub);
          expect(ID5.userId).to.be.undefined;
          expect(ID5.linkType).to.be.undefined;

          setTimeout(() => {
            expect(ID5.userId).to.be.equal(TEST_RESPONSE_ID5ID);
            expect(ID5.linkType).to.be.equal(TEST_RESPONSE_LINK_TYPE);
            done();
          }, LONG_TIMEOUT);
        });
      });

      describe('Stored Value, Refresh Needed, With Consent', function () {
        beforeEach(function () {
          utils.setInLocalStorage(TEST_ID5ID_STORAGE_CONFIG, STORED_JSON);
          utils.setInLocalStorage(TEST_LAST_STORAGE_CONFIG, Date.now() - (8000 * 1000));
        });

        it('should set userId immediately and update it after response received', function (done) {
          ID5.init({ partnerId: TEST_ID5_PARTNER_ID, allowID5WithoutConsentApi: true, refreshInSeconds: 10 });

          sinon.assert.calledOnce(ajaxStub);
          expect(ID5.userId).to.be.equal(TEST_STORED_ID5ID);
          expect(ID5.linkType).to.be.equal(TEST_STORED_LINK_TYPE);

          setTimeout(() => {
            expect(ID5.userId).to.be.equal(TEST_RESPONSE_ID5ID);
            expect(ID5.linkType).to.be.equal(TEST_RESPONSE_LINK_TYPE);
            done();
          }, LONG_TIMEOUT);
        });
      });
    });
  });

  describe('Fire Usersync Pixel', function () {
    let ajaxStub;
    let syncStub;

    before(function () {
      utils.removeFromLocalStorage(TEST_ID5ID_STORAGE_CONFIG);
      utils.removeFromLocalStorage(TEST_LAST_STORAGE_CONFIG);
      utils.removeFromLocalStorage(TEST_FS_STORAGE_CONFIG);
      ID5.userId = undefined;
      ID5.linkType = undefined;
    });
    beforeEach(function () {
      syncStub = sinon.stub(utils, 'deferPixelFire').callsFake(function(url, initCallback, callback) {
        if (utils.isFn(initCallback)) {
          initCallback();
        };
        if (utils.isFn(callback)) {
          callback();
        }
      });
    });
    afterEach(function () {
      config.resetConfig();
      ajaxStub.restore();
      syncStub.restore();
      utils.removeFromLocalStorage(TEST_ID5ID_STORAGE_CONFIG);
      utils.removeFromLocalStorage(TEST_LAST_STORAGE_CONFIG);
      utils.removeFromLocalStorage(TEST_FS_STORAGE_CONFIG);
      ID5.userId = undefined;
      ID5.linkType = undefined;
    });

    describe('Without Calling ID5', function () {
      beforeEach(function () {
        ajaxStub = sinon.stub(utils, 'ajax').callsFake(function(url, callbacks, data, options) {
          callbacks.success('{}');
        });
      });

      it('should not fire sync pixel if ID5 is not called', function () {
        utils.setInLocalStorage(TEST_ID5ID_STORAGE_CONFIG, STORED_JSON);
        utils.setInLocalStorage(TEST_LAST_STORAGE_CONFIG, Date.now());

        ID5.init({ partnerId: TEST_ID5_PARTNER_ID, allowID5WithoutConsentApi: true });

        sinon.assert.notCalled(ajaxStub);
        sinon.assert.notCalled(syncStub);
      });
    });

    describe('With Cascade Needed', function () {
      beforeEach(function () {
        ajaxStub = sinon.stub(utils, 'ajax').callsFake(function(url, callbacks, data, options) {
          callbacks.success(JSON_RESPONSE_CASCADE);
        });
      });

      it('should fire "call" sync pixel if ID5 is called and cascades_needed is true and no partnerUserId is provided', function () {
        ID5.init({ partnerId: TEST_ID5_PARTNER_ID, allowID5WithoutConsentApi: true });

        sinon.assert.calledOnce(ajaxStub);
        sinon.assert.calledOnce(syncStub);
        expect(syncStub.args[0][0]).to.contain(ID5_CALL_ENDPOINT);
      });

      it('should fire "sync" sync pixel if ID5 is called and cascades_needed is true and partnerUserId is provided', function () {
        ID5.init({ partnerId: TEST_ID5_PARTNER_ID, allowID5WithoutConsentApi: true, partnerUserId: 'abc123' });

        sinon.assert.calledOnce(ajaxStub);
        sinon.assert.calledOnce(syncStub);
        expect(syncStub.args[0][0]).to.contain(ID5_SYNC_ENDPOINT);
        expect(syncStub.args[0][0]).to.contain('puid=abc123');
      });
    });

    describe('Without Cascade Needed', function () {
      beforeEach(function () {
        ajaxStub = sinon.stub(utils, 'ajax').callsFake(function(url, callbacks, data, options) {
          callbacks.success(JSON_RESPONSE);
        });
      });

      it('should not fire sync pixel if ID5 is called and cascades_needed is false', function () {
        ID5.init({ partnerId: TEST_ID5_PARTNER_ID, allowID5WithoutConsentApi: true });

        sinon.assert.calledOnce(ajaxStub);
        sinon.assert.notCalled(syncStub);
      });
    });

    describe('Force Sync', function () {
      const AJAX_RESPONSE_MS = 10;
      beforeEach(function () {
        ajaxStub = sinon.stub(utils, 'ajax').callsFake(function(url, callbacks, data, options) {
          setTimeout(() => { callbacks.success(JSON_RESPONSE_CASCADE) }, AJAX_RESPONSE_MS);
        });
      });

      it('sends fs=1 for new user without partnerUserId then sets fs storage to 0', function (done) {
        ID5.init({ partnerId: TEST_ID5_PARTNER_ID, allowID5WithoutConsentApi: true });

        sinon.assert.calledOnce(ajaxStub);
        setTimeout(() => {
          sinon.assert.calledOnce(syncStub);
          expect(syncStub.args[0][0]).to.contain(ID5_CALL_ENDPOINT);
          expect(syncStub.args[0][0]).to.contain(`id5id=${TEST_RESPONSE_ID5ID}`);
          expect(syncStub.args[0][0]).to.contain('fs=1');
          expect(syncStub.args[0][0]).to.not.contain('puid=');

          const fs = parseInt(utils.getFromLocalStorage(TEST_FS_STORAGE_CONFIG));
          expect(fs).to.be.equal(0);

          done();
        }, AJAX_RESPONSE_MS);
      });
      it('sends fs=1 for new user with partnerUserId then sets fs storage to 0', function (done) {
        ID5.init({ partnerId: TEST_ID5_PARTNER_ID, allowID5WithoutConsentApi: true, partnerUserId: 'abc123' });

        sinon.assert.calledOnce(ajaxStub);
        setTimeout(() => {
          sinon.assert.calledOnce(syncStub);
          expect(syncStub.args[0][0]).to.contain(ID5_SYNC_ENDPOINT);
          expect(syncStub.args[0][0]).to.contain(`id5id=${TEST_RESPONSE_ID5ID}`);
          expect(syncStub.args[0][0]).to.contain('fs=1');
          expect(syncStub.args[0][0]).to.contain('puid=abc123');

          const fs = parseInt(utils.getFromLocalStorage(TEST_FS_STORAGE_CONFIG));
          expect(fs).to.be.equal(0);

          done();
        }, AJAX_RESPONSE_MS);
      });
      it('sends fs=0 for previously synced user', function (done) {
        utils.setInLocalStorage(TEST_FS_STORAGE_CONFIG, 0);

        ID5.init({ partnerId: TEST_ID5_PARTNER_ID, allowID5WithoutConsentApi: true });

        sinon.assert.calledOnce(ajaxStub);
        setTimeout(() => {
          sinon.assert.calledOnce(syncStub);
          expect(syncStub.args[0][0]).to.contain(ID5_CALL_ENDPOINT);
          expect(syncStub.args[0][0]).to.contain(`id5id=${TEST_RESPONSE_ID5ID}`);
          expect(syncStub.args[0][0]).to.contain('fs=0');

          const fs = parseInt(utils.getFromLocalStorage(TEST_FS_STORAGE_CONFIG));
          expect(fs).to.be.equal(0);

          done();
        }, AJAX_RESPONSE_MS);
      });
    });
  });

  describe('Counters', function () {
    let ajaxStub;
    beforeEach(function () {
      ajaxStub = sinon.stub(utils, 'ajax').callsFake(function(url, callbacks, data, options) {
        callbacks.success(JSON_RESPONSE);
      });
      utils.removeFromLocalStorage(TEST_ID5ID_STORAGE_CONFIG);
      utils.removeFromLocalStorage(TEST_LAST_STORAGE_CONFIG);
      utils.removeFromLocalStorage(TEST_NB_STORAGE_CONFIG);
    });
    afterEach(function () {
      config.resetConfig();
      ajaxStub.restore();
      utils.removeFromLocalStorage(TEST_ID5ID_STORAGE_CONFIG);
      utils.removeFromLocalStorage(TEST_LAST_STORAGE_CONFIG);
      utils.removeFromLocalStorage(TEST_NB_STORAGE_CONFIG);
      ID5.userId = undefined;
      ID5.linkType = undefined;
    });

    it('should set counter to 1 if no existing counter cookie and not calling ID5 servers', function () {
      utils.setInLocalStorage(TEST_ID5ID_STORAGE_CONFIG, STORED_JSON);
      utils.setInLocalStorage(TEST_LAST_STORAGE_CONFIG, Date.now());

      ID5.init({ partnerId: TEST_ID5_PARTNER_ID, allowID5WithoutConsentApi: false });

      sinon.assert.notCalled(ajaxStub);

      const nb = parseInt(utils.getFromLocalStorage(TEST_NB_STORAGE_CONFIG));
      expect(nb).to.be.equal(1);
    });
    it('should increment counter when not calling ID5 servers if existing ID in cookie', function () {
      utils.setInLocalStorage(TEST_ID5ID_STORAGE_CONFIG, STORED_JSON);
      utils.setInLocalStorage(TEST_LAST_STORAGE_CONFIG, Date.now());
      utils.setInLocalStorage(TEST_NB_STORAGE_CONFIG, 5);

      ID5.init({ partnerId: TEST_ID5_PARTNER_ID, allowID5WithoutConsentApi: false });

      sinon.assert.notCalled(ajaxStub);

      const nb = parseInt(utils.getFromLocalStorage(TEST_NB_STORAGE_CONFIG));
      expect(nb).to.be.equal(6);
    });
    it('should not increment counter when not calling ID5 servers if no existing ID in cookie', function () {
      utils.setInLocalStorage(TEST_NB_STORAGE_CONFIG, 5);

      ID5.init({ partnerId: TEST_ID5_PARTNER_ID, allowID5WithoutConsentApi: false });

      sinon.assert.notCalled(ajaxStub);

      const nb = parseInt(utils.getFromLocalStorage(TEST_NB_STORAGE_CONFIG));
      expect(nb).to.be.equal(5);
    });
    it('should reset counter to 0 after calling ID5 servers if ID in cookie with a previous counter', function () {
      utils.setInLocalStorage(TEST_ID5ID_STORAGE_CONFIG, STORED_JSON);
      utils.setInLocalStorage(TEST_NB_STORAGE_CONFIG, 5);

      ID5.init({ partnerId: TEST_ID5_PARTNER_ID, allowID5WithoutConsentApi: true });

      sinon.assert.calledOnce(ajaxStub);
      const requestPayload = JSON.parse(ajaxStub.firstCall.args[2]);
      expect(requestPayload.nbPage).to.be.equal(6);

      const nb = parseInt(utils.getFromLocalStorage(TEST_NB_STORAGE_CONFIG));
      expect(nb).to.be.equal(0);
    });
    it('should reset counter to 0 after calling ID5 servers if ID in cookie without a previous counter', function () {
      utils.setInLocalStorage(TEST_ID5ID_STORAGE_CONFIG, STORED_JSON);

      ID5.init({ partnerId: TEST_ID5_PARTNER_ID, allowID5WithoutConsentApi: true });

      sinon.assert.calledOnce(ajaxStub);
      const requestPayload = JSON.parse(ajaxStub.firstCall.args[2]);
      expect(requestPayload.nbPage).to.be.equal(1);

      const nb = parseInt(utils.getFromLocalStorage(TEST_NB_STORAGE_CONFIG));
      expect(nb).to.be.equal(0);
    });
    it('should reset counter to 1 after calling ID5 servers if no ID in cookie with a previous counter', function () {
      utils.setInLocalStorage(TEST_NB_STORAGE_CONFIG, 5);

      ID5.init({ partnerId: TEST_ID5_PARTNER_ID, allowID5WithoutConsentApi: true });

      sinon.assert.calledOnce(ajaxStub);
      const requestPayload = JSON.parse(ajaxStub.firstCall.args[2]);
      expect(requestPayload.nbPage).to.be.equal(5);

      const nb = parseInt(utils.getFromLocalStorage(TEST_NB_STORAGE_CONFIG));
      expect(nb).to.be.equal(1);
    });
    it('should reset counter to 1 after calling ID5 servers if no ID in cookie without a previous counter', function () {
      ID5.init({ partnerId: TEST_ID5_PARTNER_ID, allowID5WithoutConsentApi: true });

      sinon.assert.calledOnce(ajaxStub);
      const requestPayload = JSON.parse(ajaxStub.firstCall.args[2]);
      expect(requestPayload.nbPage).to.be.equal(0);

      const nb = parseInt(utils.getFromLocalStorage(TEST_NB_STORAGE_CONFIG));
      expect(nb).to.be.equal(1);
    });
  });

  describe('A/B Testing', function () {
    let ajaxStub;
    let exposeIdStub;

    before(function () {
      utils.removeFromLocalStorage(TEST_ID5ID_STORAGE_CONFIG);
      utils.removeFromLocalStorage(TEST_LAST_STORAGE_CONFIG);
      ID5.userId = undefined;
    });
    beforeEach(function () {
      ajaxStub = sinon.stub(utils, 'ajax').callsFake(function(url, callbacks, data, options) {
        callbacks.success(JSON_RESPONSE);
      });
    });
    afterEach(function () {
      config.resetConfig();
      ajaxStub.restore();
      utils.removeFromLocalStorage(TEST_ID5ID_STORAGE_CONFIG);
      utils.removeFromLocalStorage(TEST_LAST_STORAGE_CONFIG);
      ID5.userId = undefined;
    });

    describe('Function Availability', function() {
      it('should have function ID5.exposeId', function() {
        expect(ID5.exposeId).to.be.a('function');
      });

      it('should set exposeId to true without any config', function() {
        expect(ID5.exposeId()).to.be.true;
      });
    });

    describe('Not in Control Group', function() {
      let apiConfig = {
        partnerId: TEST_ID5_PARTNER_ID,
        allowID5WithoutConsentApi: true,
        abTesting: { enabled: true, controlGroupPct: 0.5 } // config not relevant with the stub
      };

      beforeEach(function () {
        exposeIdStub = sinon.stub(abTesting, 'exposeId').callsFake(function() {
          return true;
        });
      });
      afterEach(function () {
        exposeIdStub.restore();
      });

      it('should expose ID5.userId from a server response', function () {
        ID5.init(apiConfig);

        sinon.assert.calledOnce(ajaxStub);
        expect(ID5.userId).to.be.equal(TEST_RESPONSE_ID5ID);
        expect(ID5.linkType).to.be.equal(TEST_RESPONSE_LINK_TYPE);
        expect(utils.getFromLocalStorage(TEST_ID5ID_STORAGE_CONFIG)).to.be.eq(JSON_RESPONSE);
        expect(ID5.exposeId()).to.be.true;
      });

      it('should expose ID5.userId from a stored response', function () {
        utils.setInLocalStorage(TEST_ID5ID_STORAGE_CONFIG, STORED_JSON);
        utils.setInLocalStorage(TEST_LAST_STORAGE_CONFIG, Date.now());

        ID5.init(apiConfig);

        sinon.assert.notCalled(ajaxStub);
        expect(ID5.userId).to.be.equal(TEST_STORED_ID5ID);
        expect(ID5.linkType).to.be.equal(TEST_STORED_LINK_TYPE);
        expect(ID5.exposeId()).to.be.true;
      });
    });

    describe('In Control Group', function() {
      let apiConfig = {
        partnerId: TEST_ID5_PARTNER_ID,
        allowID5WithoutConsentApi: true,
        abTesting: { enabled: true, controlGroupPct: 0.5 } // config not relevant with the stub
      };

      beforeEach(function () {
        exposeIdStub = sinon.stub(abTesting, 'exposeId').callsFake(function() {
          return false;
        });
      });
      afterEach(function () {
        exposeIdStub.restore();
      });

      it('should not expose ID5.userId from a server response', function () {
        ID5.init(apiConfig);

        sinon.assert.calledOnce(ajaxStub);
        expect(ID5.userId).to.be.equal(TEST_CONTROL_GROUP_VALUE);
        expect(ID5.linkType).to.be.equal(TEST_CONTROL_GROUP_VALUE);
        expect(utils.getFromLocalStorage(TEST_ID5ID_STORAGE_CONFIG)).to.be.eq(JSON_RESPONSE);
        expect(ID5.exposeId()).to.be.false;
      });

      it('should not expose ID5.userId from a stored response', function () {
        utils.setInLocalStorage(TEST_ID5ID_STORAGE_CONFIG, STORED_JSON);
        utils.setInLocalStorage(TEST_LAST_STORAGE_CONFIG, Date.now());

        ID5.init(apiConfig);

        sinon.assert.notCalled(ajaxStub);
        expect(ID5.userId).to.be.equal(TEST_CONTROL_GROUP_VALUE);
        expect(ID5.linkType).to.be.equal(TEST_CONTROL_GROUP_VALUE);
        expect(ID5.exposeId()).to.be.false;
      });
    });
  });
});<|MERGE_RESOLUTION|>--- conflicted
+++ resolved
@@ -47,7 +47,6 @@
 
   const TEST_CONTROL_GROUP_VALUE = 0;
   const TEST_STORED_ID5ID = 'teststoredid5id';
-  const TEST_STORED_LINK_TYPE = 1;
   const TEST_STORED_SIGNATURE = 'abcdef';
   const TEST_STORED_LINK_TYPE = 0;
   const STORED_JSON = JSON.stringify({
@@ -58,11 +57,7 @@
   });
   const TEST_RESPONSE_ID5ID = 'testresponseid5id';
   const TEST_RESPONSE_SIGNATURE = 'uvwxyz';
-<<<<<<< HEAD
-  const TEST_RESPONSE_LINK_TYPE = 2;
-=======
   const TEST_RESPONSE_LINK_TYPE = 1;
->>>>>>> 05bb3a48
   const JSON_RESPONSE = JSON.stringify({
     'universal_uid': TEST_RESPONSE_ID5ID,
     'cascade_needed': false,
@@ -245,10 +240,7 @@
 
         expect(ID5.userId).to.be.equal(TEST_RESPONSE_ID5ID);
         expect(ID5.linkType).to.be.equal(TEST_RESPONSE_LINK_TYPE);
-<<<<<<< HEAD
-=======
         expect(ID5.fromCache).to.be.false;
->>>>>>> 05bb3a48
         expect(utils.getFromLocalStorage(TEST_ID5ID_STORAGE_CONFIG)).to.be.eq(JSON_RESPONSE);
       });
 
@@ -338,10 +330,7 @@
         sinon.assert.notCalled(ajaxStub);
         expect(ID5.userId).to.be.equal(TEST_STORED_ID5ID);
         expect(ID5.linkType).to.be.equal(TEST_STORED_LINK_TYPE);
-<<<<<<< HEAD
-=======
         expect(ID5.fromCache).to.be.true;
->>>>>>> 05bb3a48
       });
 
       it('should use stored value without consent', function () {
@@ -350,10 +339,7 @@
         sinon.assert.notCalled(ajaxStub);
         expect(ID5.userId).to.be.equal(TEST_STORED_ID5ID);
         expect(ID5.linkType).to.be.equal(TEST_STORED_LINK_TYPE);
-<<<<<<< HEAD
-=======
         expect(ID5.fromCache).to.be.true;
->>>>>>> 05bb3a48
       });
     });
 
